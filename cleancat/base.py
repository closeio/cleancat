import datetime
import inspect
import re
from operator import attrgetter
from uuid import UUID as PythonUUID

import pytz
from dateutil import parser


# Sentinel value which means "pick the default value" when encountered.
default_sentinel = object()


class ValidationError(Exception):
    pass


class StopValidation(Exception):
    pass


class Field(object):

    # If specified, the field ensures that the supplied value is an instance
    # of this type. Can be either a single specific type (e.g. int) or a tuple
    # of multiple types.
    base_type = None

    # Value to be used when there was no specific value supplied for this
    # field and the field is not required.
    blank_value = None

    def __init__(
        self,
        required=True,
        default=None,
        field_name=None,
        raw_field_name=None,
        mutable=True,
        read_only=False,
        blank_value=default_sentinel,
    ):
        """
        By default, the field name is derived from the schema model, but in
        certain cases it can be overridden. Specifying field_name overrides
        both the name of the field in the raw (unclean) data, as well as in the
        clean data model. If the raw data has a different field name than the
        clean data, raw_field_name can be overridden.
        """
        self.required = required
        self.default = default
        self.mutable = mutable
        self.field_name = field_name
        self.raw_field_name = raw_field_name or field_name
        self.read_only = read_only
        if blank_value is not default_sentinel:
            self.blank_value = blank_value

    def has_value(self, value):
        return value is not None

    def clean(self, value):
        """Take a dirty value and clean it."""
        if (
            self.base_type is not None
            and value is not None
            and not isinstance(value, self.base_type)
        ):
            if isinstance(self.base_type, tuple):
                allowed_types = [typ.__name__ for typ in self.base_type]
                allowed_types_text = ' or '.join(allowed_types)
            else:
                allowed_types_text = self.base_type.__name__
            err_msg = 'Value must be of %s type.' % allowed_types_text
            raise ValidationError(err_msg)

        if not self.has_value(value):
            if self.default is not None:
                raise StopValidation(self.default)

            if self.required:
                raise ValidationError('This field is required.')
            else:
                raise StopValidation(self.blank_value)

        return value

    def serialize(self, value):
        """
        Takes a cleaned value and serializes it.

        Keep in mind that if this field is not required, the cleaned value
        might be None.
        """
        return value


class String(Field):
    base_type = str
    blank_value = ''
    min_length = None
    max_length = None

    def __init__(self, min_length=None, max_length=None, **kwargs):
        if min_length is not None:
            self.min_length = min_length
        if max_length is not None:
            self.max_length = max_length
        super(String, self).__init__(**kwargs)

    def _check_length(self, value):
        if self.max_length is not None and len(value) > self.max_length:
            err_msg = 'The value must be no longer than %s characters.' % (
                self.max_length
            )
            raise ValidationError(err_msg)

        if self.min_length is not None and len(value) < self.min_length:
            err_msg = 'The value must be at least %s characters long.' % (
                self.min_length
            )
            raise ValidationError(err_msg)

    def clean(self, value):
        value = super(String, self).clean(value)
        self._check_length(value)
        return value

    def has_value(self, value):
        return bool(value)


class TrimmedString(String):
    base_type = str
    blank_value = ''

    def clean(self, value):
        # XXX we skip a level of inheritance so that we can perform length
        # checks *after* trimming.
        value = super(String, self).clean(value)

        if value:
            value = value.strip()
        self._check_length(value)
        return value

    def has_value(self, value):
        return bool(value and value.strip())


class Bool(Field):
    base_type = bool
    blank_value = False


class Regex(String):
    regex = None
    regex_flags = 0
    regex_message = 'Invalid input.'

    def __init__(
        self, regex=None, regex_flags=None, regex_message=None, **kwargs
    ):
        super(Regex, self).__init__(**kwargs)
        if regex is not None:
            self.regex = regex
        if regex_flags is not None:
            self.regex_flags = regex_flags
        if regex_message is not None:
            self.regex_message = regex_message

    def get_regex(self):
        if not getattr(self, '_compiled_regex', None):
            self._compiled_regex = re.compile(self.regex, self.regex_flags)
        return self._compiled_regex

    def clean(self, value):
        value = super(Regex, self).clean(value)

        if not self.get_regex().match(value):
            raise ValidationError(self.regex_message)

        return value


class DateTime(Regex):
    """ISO 8601 from http://www.pelagodesign.com/blog/2009/05/20/iso-8601-date-validation-that-doesnt-suck/"""

    regex = "^([\\+-]?\\d{4}(?!\\d{2}\\b))((-?)((0[1-9]|1[0-2])(\\3([12]\\d|0[1-9]|3[01]))?|W([0-4]\\d|5[0-2])(-?[1-7])?|(00[1-9]|0[1-9]\\d|[12]\\d{2}|3([0-5]\\d|6[1-6])))([T\\s]((([01]\\d|2[0-3])((:?)[0-5]\\d)?|24\\:?00)([\\.,]\\d+(?!:))?)?(\\17[0-5]\\d([\\.,]\\d+)?)?([zZ]|([\\+-])([01]\\d|2[0-3]):?([0-5]\\d)?)?)?)?$"
    regex_message = 'Invalid ISO 8601 datetime.'
    blank_value = None
<<<<<<< HEAD
    no_time_as_date: bool

    def __init__(self, *args, no_time_as_date: bool = False, **kwargs):
        """
        param no_time_as_date: bool 
        set no_time_as_date = True if you want to return as date type when there is no time
        this is added to switch to be compatible with the older behaviour after the fix
        "DateTime should always return a datetime.datetime #45" applied
        """
        self.min_date = kwargs.pop('min_date', None)
        self.no_time_as_date = no_time_as_date
=======
    _force_datetime: bool

    def __init__(self, *args, force_datetime: bool = False, **kwargs):
        """
        Args:
            force_datetime: If True, always return a datetime object, even if
                the input does not specify a time.
        """
        self.min_date = kwargs.pop('min_date', None)
        self._force_datetime = force_datetime
>>>>>>> 55deded0
        super(DateTime, self).__init__(*args, **kwargs)

    def clean(self, value):
        # XXX we're skipping a level of inheritance so that we can reuse
        # the regex match later in this method.
        value = super(Regex, self).clean(value)
        match = self.get_regex().match(value)
        if not match:
            raise ValidationError(self.regex_message)
        try:
            dt = parser.parse(value)
        except ValueError:
            raise ValidationError('Could not parse datetime')
        if self.min_date:
            if dt.tzinfo is not None and self.min_date.tzinfo is None:
                min_date = self.min_date.replace(tzinfo=pytz.utc)
            else:
                min_date = self.min_date
            if dt < min_date:
                err_msg = 'Date cannot be earlier than %s.' % (
                    self.min_date.strftime('%Y-%m-%d')
                )
                raise ValidationError(err_msg)

<<<<<<< HEAD
        # added to resolve issue #45 DateTime should always return a datetime.datetime
        if not self.no_time_as_date:
=======
        if self._force_datetime:  # don't convert to a date
>>>>>>> 55deded0
            return dt

        time_group = match.groups()[11]
        if time_group and len(time_group) > 1:
            return dt
        return dt.date()

    def serialize(self, value):
        if value is not None:
            return value.isoformat()


class Email(Regex):
    regex = (
        r'^(?:[^\.@\s]|[^\.@\s]\.(?!\.))*[^.@\s]@'
        r'[^.@\s](?:[^\.@\s]|\.(?!\.))*\.[a-z]{2,63}$'
    )
    regex_flags = re.IGNORECASE
    regex_message = 'Invalid email address.'
    max_length = 254

    def clean(self, value):
        # trim any leading/trailing whitespace before validating the email
        if isinstance(value, str):
            value = value.strip()
        return super(Email, self).clean(value)


class URL(Regex):
    blank_value = None

    def __init__(
        self,
        require_tld=True,
        default_scheme=None,
        allowed_schemes=None,
        disallowed_schemes=None,
        **kwargs
    ):
        def normalize_scheme(sch):
            if sch.endswith('://') or sch.endswith(':'):
                return sch
            return sch + '://'

        # FQDN validation similar to https://github.com/chriso/validator.js/blob/master/src/lib/isFQDN.js

        # ff01-ff5f -> full-width chars, not allowed
        alpha_numeric_and_symbols_ranges = u'0-9a-z\u00a1-\uff00\uff5f-\uffff'

        tld_part = (
            require_tld
            and r'\.[%s-]{2,63}' % alpha_numeric_and_symbols_ranges
            or ''
        )
        scheme_part = '[a-z]+://'
        self.default_scheme = default_scheme
        if self.default_scheme:
            self.default_scheme = normalize_scheme(self.default_scheme)
        self.scheme_regex = re.compile('^' + scheme_part, re.IGNORECASE)
        if default_scheme:
            scheme_part = '(%s)?' % scheme_part
        regex = (
            r'^%s([-%s@:%%_+.~#?&/\\=]{1,256}%s|([0-9]{1,3}\.){3}[0-9]{1,3})(:[0-9]+)?([/?].*)?$'
            % (scheme_part, alpha_numeric_and_symbols_ranges, tld_part)
        )
        super(URL, self).__init__(
            regex=regex,
            regex_flags=re.IGNORECASE | re.UNICODE,
            regex_message='Invalid URL.',
            **kwargs
        )

        def compile_schemes_to_regexes(schemes):
            return [
                re.compile('^' + normalize_scheme(sch) + '.*', re.IGNORECASE)
                for sch in schemes
            ]

        self.allowed_schemes = allowed_schemes or []
        self.allowed_schemes_regexes = compile_schemes_to_regexes(
            self.allowed_schemes
        )

        self.disallowed_schemes = disallowed_schemes or []
        self.disallowed_schemes_regexes = compile_schemes_to_regexes(
            self.disallowed_schemes
        )

    def clean(self, value):
        value = super(URL, self).clean(value)
        if not self.scheme_regex.match(value):
            value = self.default_scheme + value

        if self.allowed_schemes:
            if not any(
                allowed_regex.match(value)
                for allowed_regex in self.allowed_schemes_regexes
            ):
                allowed_schemes_text = ' or '.join(self.allowed_schemes)
                err_msg = (
                    "This URL uses a scheme that's not allowed. You can only "
                    "use %s." % allowed_schemes_text
                )
                raise ValidationError(err_msg)

        if self.disallowed_schemes:
            if any(
                disallowed_regex.match(value)
                for disallowed_regex in self.disallowed_schemes_regexes
            ):
                err_msg = "This URL uses a scheme that's not allowed."
                raise ValidationError(err_msg)

        return value


class RelaxedURL(URL):
    """Like URL but will just ignore values like "http://" and treat them
    as blank.
    """

    def clean(self, value):
        if not self.required and value == self.default_scheme:
            return None
        value = super(RelaxedURL, self).clean(value)
        return value


class Integer(Field):
    base_type = int

    def __init__(self, min_value=None, max_value=None, **kwargs):
        self.max_value = max_value
        self.min_value = min_value
        super(Integer, self).__init__(**kwargs)

    def _check_value(self, value):
        if self.max_value is not None and value > self.max_value:
            err_msg = 'The value must not be larger than %d.' % self.max_value
            raise ValidationError(err_msg)

        if self.min_value is not None and value < self.min_value:
            err_msg = 'The value must be at least %d.' % self.min_value
            raise ValidationError(err_msg)

    def clean(self, value):
        value = super(Integer, self).clean(value)
        self._check_value(value)
        return value


class List(Field):
    base_type = list
    blank_value = []

    def __init__(self, field_instance, max_length=None, **kwargs):
        self.max_length = max_length
        super(List, self).__init__(**kwargs)
        self.field_instance = field_instance

    def has_value(self, value):
        return bool(value)

    def clean(self, value):
        value = super(List, self).clean(value)

        item_cnt = len(value)
        if self.required and not item_cnt:
            raise ValidationError('List must not be empty.')

        if self.max_length and item_cnt > self.max_length:
            raise ValidationError('List is too long.')

        errors = {}
        data = []
        for n, item in enumerate(value):
            try:
                cleaned_data = self.field_instance.clean(item)
            except ValidationError as e:
                errors[n] = e.args and e.args[0]
            else:
                data.append(cleaned_data)

        if errors:
            raise ValidationError({'errors': errors})

        return data

    def serialize(self, value):
        # Serialize all falsy values as an empty list.
        if not value:
            return []
        return [self.field_instance.serialize(item) for item in value]


class Dict(Field):
    base_type = dict

    def has_value(self, value):
        return bool(value)

    def serialize(self, value):
        # Serialize all falsy values as an empty dict.
        return value or {}


class Embedded(Dict):
    def __init__(self, schema_class, **kwargs):
        super(Embedded, self).__init__(**kwargs)
        self.schema_class = schema_class

    def clean(self, value):
        value = super(Embedded, self).clean(value)
        try:
            cleaned_value = self.schema_class(value).full_clean()
        except ValidationError as e:
            raise e
        else:
            return cleaned_value

    def is_valid(self):
        try:
            self.clean()
        except ValidationError:
            return False
        else:
            return True

    def serialize(self, value):
        if value is not None:
            return self.schema_class(data=value).serialize()


class ReferenceNotFoundError(Exception):
    """Exception to be raised when a referenced object isn't found."""


class EmbeddedReference(Dict):
    """Represents an object which can be referenced by its ID.

    This field allows one to submit a dict of values which will then create
    a new instance of the object, or it will update fields of an existing
    object if a field representing its ID (called `pk_field`) was included
    in the submitted dict.
    """

    def __init__(self, object_class, schema_class, pk_field='id', **kwargs):
        self.object_class = object_class
        self.schema_class = schema_class
        self.pk_field = pk_field
        super(EmbeddedReference, self).__init__(**kwargs)

    def clean(self, value):
        # Clean the dict first.
        value = super(EmbeddedReference, self).clean(value)

        # Then, depending on whether `pk_field` is in the dict of submitted
        # values or not, update an existing object or create a new one.
        if value and self.pk_field in value:
            return self.clean_existing(value)
        return self.clean_new(value)

    def serialize(self, obj):
        if obj is None:
            return

        obj_data = self.get_orig_data_from_existing(obj)
        serialized = self.schema_class(data=obj_data).serialize()
        serialized[self.pk_field] = getattr(obj, self.pk_field)
        return serialized

    def clean_new(self, value):
        """Return a new object instantiated with cleaned data."""
        value = self.schema_class(value).full_clean()
        return self.object_class(**value)

    def clean_existing(self, value):
        """Clean the data and return an existing document with its fields
        updated based on the cleaned values.
        """
        existing_pk = value[self.pk_field]
        try:
            obj = self.fetch_existing(existing_pk)
        except ReferenceNotFoundError:
            raise ValidationError('Object does not exist.')
        orig_data = self.get_orig_data_from_existing(obj)

        # Clean the data (passing the new data dict and the original data to
        # the schema).
        value = self.schema_class(value, orig_data).full_clean()

        # Set cleaned data on the object (except for the pk_field).
        for field_name, field_value in value.items():
            if field_name != self.pk_field:
                setattr(obj, field_name, field_value)

        return obj

    def fetch_existing(self, pk):
        """Fetch an existing object that corresponds to a given ID.

        This needs to be subclassed since, depending on the object class,
        the fetching mechanism might be different. See implementations of
        SQLAEmbeddedReference and MongoEmbeddedReference for a concrete
        example of fetching objects from a relational and non-relational
        database.

        :param str pk: ID of the object that's supposed to exist.
        :returns: an instance of the object class.
        :raises: ReferenceNotFoundError if the object doesn't exist.
        """
        raise NotImplementedError  # should be subclassed

    def get_orig_data_from_existing(self, obj):
        """Return a dictionary of field names and values for a given object.

        The values in the dictionary should be in their "cleaned" state (as
        in, exactly as they were set on the object, without any serialization).

        :param object obj: existing object for which new data is currently
            being cleaned.
        :returns: dict of fields and values that are currently set on the
            object (before the new cleaned data is applied).
        """
        raise NotImplementedError  # should be subclassed


class Reference(Field):
    """Represents an object which can be referenced by its ID.

    This field allows one to submit an ID of an object and get a cleaned
    instance of that object. Equivalently, serialization accepts an object
    and outputs its ID.
    """

    # The ID is assumed to be supplied as a string. However, subclasses can
    # change this field if need be (e.g. it's common for objects persisted in
    # relational databases to use integers as IDs).
    base_type = str

    def __init__(self, object_class, **kwargs):
        self.object_class = object_class
        super(Reference, self).__init__(**kwargs)

    def clean(self, value):
        obj_id = super(Reference, self).clean(value)
        try:
            return self.fetch_object(obj_id)
        except ReferenceNotFoundError:
            raise ValidationError('Object does not exist.')

    def fetch_object(self, ref_id):
        """Fetch an existing object that corresponds to a given ID.

        This needs to be subclassed since, depending on the object class,
        the fetching mechanism might be different. See implementations of
        SQLAReference and MongoReference for a concrete example of fetching
        objects from a relational and non-relational database.

        :param str pk: ID of the referenced object.
        :returns: an instance of the object class.
        :raises: ReferenceNotFoundError if the object doesn't exist.
        """
        raise NotImplementedError  # should be subclassed


class Choices(Field):
    """
    A field that accepts the given choices.
    """

    def __init__(
        self,
        choices,
        case_insensitive=False,
        error_invalid_choice=None,
        **kwargs
    ):
        super(Choices, self).__init__(**kwargs)
        self.choices = choices
        self.case_insensitive = case_insensitive
        self.error_invalid_choice = (
            error_invalid_choice or 'Not a valid choice.'
        )

    def get_choices(self):
        return self.choices

    def format_invalid_choice_msg(self, value):
        return self.error_invalid_choice.format(
            value=value, valid_choices=', '.join(self.get_choices())
        )

    def clean(self, value):
        value = super(Choices, self).clean(value)

        choices = self.get_choices()

        if self.case_insensitive:
            choices = {choice.lower(): choice for choice in choices}

            if not isinstance(value, str):
                raise ValidationError(u'Value needs to be a string.')

            if value.lower() not in choices:
                err_msg = self.format_invalid_choice_msg(value)
                raise ValidationError(err_msg)

            return choices[value.lower()]

        if value not in choices:
            err_msg = self.format_invalid_choice_msg(value)
            raise ValidationError(err_msg)

        return value


class Enum(Choices):
    """Like Choices, but expects a Python 3 Enum."""

    def __init__(self, choices, **kwargs):
        """Initialize the Enum field.

        The `choices` param can be either:
        * an enum.Enum class (in which case all of its values will become
          valid choices),
        * a list containing a subset of the enum's choices (e.g.
          `[SomeEnumCls.OptionA, SomeEnumCls.OptionB]`). You must provide
          more than one choice in this list and *all* of the choices must
          belong to the same enum class.
        """
        is_cls = inspect.isclass(choices)
        if is_cls:
            self.enum_cls = choices
        else:
            assert choices, 'You need to provide at least one enum choice.'
            self.enum_cls = choices[0].__class__
        return super(Enum, self).__init__(choices, **kwargs)

    def get_choices(self):
        return [choice.value for choice in self.choices]

    def clean(self, value):
        value = super(Enum, self).clean(value)
        return self.enum_cls(value)

    def serialize(self, choice):
        if choice is not None:
            return choice.value


class SortedSet(List):
    """Sorted, unique set of values represented as a list."""

    def __init__(self, field_instance, max_length=None, key=None, **kwargs):
        super(SortedSet, self).__init__(field_instance, max_length, **kwargs)
        if isinstance(field_instance, Enum) and key is None:
            key = attrgetter('value')
        self.key = key

    def clean(self, value):
        return list(
            sorted(set(super(SortedSet, self).clean(value)), key=self.key)
        )


class Schema(object):
    """
    Base Schema class. Provides core behavior like fields declaration
    and construction, validation, and data and error proxying.

    There are 3 steps to using a Schema:

    1. Define the Schema, e.g.

        class UserSchema(Schema):
            first_name = String()
            last_name = String()
            email = Email()

    2. Create a Schema instance, passing data into it.

        # Scenario 1: Creation of a new object.
        schema = UserSchema({
            'first_name': 'Donald',
            'last_name': 'Glover',
            'email': 'gambino@example.com'
        })

        # Scenario 2: Update of an existing object.
        schema = UserSchema(
            raw_data={
                'first_name': 'Childish',
                'last_name': 'Gambino'
            },
            data={
                'first_name': 'Donald',
                'last_name': 'Glover',
                'email': 'gambino@example.com'
            }
        )

    3. Clean the Schema (validating the data you passed into it).

        data = schema.full_clean()

    This operation will raise a ValidationError if the data you passed
    into the Schema is invalid.

    To introduce custom validation to the Schema (beyond the basics
    covered by various Field types), override the "clean" method and
    raise a ValidationError with a descriptive message if you encounter
    any invalid data.

    Parameters:
    - raw_data - a dict with the data you want to validate.
    - data - dict with existing data, e.g. based on some object you're
             trying to update.
    """

    @classmethod
    def get_fields(cls):
        """
        Returns a dictionary of fields and field instances for this schema.
        """
        fields = {}
        for field_name in dir(cls):
            if isinstance(getattr(cls, field_name), Field):
                field = getattr(cls, field_name)
                field_name = field.field_name or field_name
                fields[field_name] = field
        return fields

    @classmethod
    def obj_to_dict(cls, obj):
        """
        Takes a model object and converts it into a dictionary suitable for
        passing to the constructor's data attribute.
        """
        data = {}
        for field_name in cls.get_fields():
            try:
                value = getattr(obj, field_name)
            except AttributeError:
                # If the field doesn't exist on the object, fail gracefully
                # and don't include the field in the data dict at all. Fail
                # loudly if the field exists but produces a different error
                # (edge case: accessing an *existing* field could technically
                # produce an unrelated AttributeError).
                continue

            if callable(value):
                value = value()
            data[field_name] = value

        return data

    def __init__(self, raw_data=None, data=None):
        conflicting_fields = set(
            [
                'raw_data',
                'orig_data',
                'data',
                'errors',
                'field_errors',
                'fields',
            ]
        ).intersection(dir(self))
        if conflicting_fields:
            raise Exception(
                'The following field names are reserved and need to be renamed: %s. '
                'Please use the field_name keyword to use them.'
                % list(conflicting_fields)
            )

        self.raw_data = raw_data or {}
        self.orig_data = data or None
        self.data = data and dict(data) or {}
        self.field_errors = {}
        self.errors = []
        self.fields = self.get_fields()

    def clean(self):
        """
        Override to add additional validations.

        Always called at the end of `full_clean()` method, even if validation
        failed for some fields.
        Cleaned input data are available in `self.data` dict.
        Keys that failed validation won't be set. Use conditional dictionary
        access or return early `if self.errors or self.field_errors`.
        """
        pass

    def full_clean(self):
        if not isinstance(self.raw_data, dict):
            raise ValidationError(
                {'errors': ['Invalid request: JSON dictionary expected.']}
            )

        for field_name, field in self.fields.items():
            if field.read_only:
                continue
            raw_field_name = field.raw_field_name or field_name
            try:
                # Validate a field if it's posted in raw_data, or if we don't
                # have a value for it in case it's required.
                if raw_field_name in self.raw_data or not field.has_value(
                    self.data.get(field_name, None)
                ):
                    value = field.clean(self.raw_data.get(raw_field_name))
                    if (
                        not field.mutable
                        and self.orig_data
                        and field_name in self.orig_data
                    ):

                        old_value = self.orig_data[field_name]

                        # compare datetimes properly, regardless of whether they're offset-naive or offset-aware
                        if isinstance(value, datetime.datetime) and isinstance(
                            old_value, datetime.datetime
                        ):
                            value = value.replace(tzinfo=None) + (
                                value.utcoffset()
                                or datetime.timedelta(seconds=0)
                            )
                            old_value = old_value.replace(tzinfo=None) + (
                                old_value.utcoffset()
                                or datetime.timedelta(seconds=0)
                            )

                        if value != old_value:
                            raise ValidationError('Value cannot be changed.')

                    self.data[field_name] = value

            except ValidationError as e:
                self.field_errors[raw_field_name] = e.args and e.args[0]
            except StopValidation as e:
                self.data[field_name] = e.args and e.args[0]

        try:
            self.clean()
        except ValidationError as e:
            self.errors = [e.args and e.args[0]]

        self.raise_on_errors()
        return self.data

    def raise_on_errors(self):
        if self.field_errors or self.errors:
            raise ValidationError(
                {'field-errors': self.field_errors, 'errors': self.errors}
            )

    def external_clean(self, cls, raise_on_errors=True):
        try:
            # Instantiate the external schema with the right raw_data/data.
            external_schema = cls(raw_data=self.raw_data, data=self.data)

            # Make sure its orig_data is the same as this schema's
            external_schema.orig_data = self.orig_data

            # Validate the schema and update self.data with its results.
            self.data.update(external_schema.full_clean())
        except ValidationError as e:
            self.field_errors.update(e.args[0]['field-errors'])
            self.errors += e.args[0]['errors']
            if raise_on_errors:
                self.raise_on_errors()

    def serialize(self):
        data = {}
        for field_name, field in self.fields.items():
            raw_field_name = field.raw_field_name or field_name
            value = self.data[field_name]
            data[raw_field_name] = field.serialize(value)
        return data


DEFAULT_TYPE_FIELD = 'type'


class PolymorphicField(Dict):
    """A field that can be validated with one of multiple schemas,
    depending on type provided in input values.

    Requires a dictionary-shaped value.

    Actual schema is taken from provided mapping and selected using
    a field in the input dictionary, for example:

    PolymorphicField(type_map={'my_type': MySchema})

    {'type': 'my_type', 'more': 'data', ...} will be validated with
    MySchema based on 'my_type' value.

    keep_type_field (default no) allows keeping the type-dispatching field
    in dispatched schemas' data.
    """

    base_type = dict

    def __init__(
        self,
        type_map={},
        type_field=DEFAULT_TYPE_FIELD,
        keep_type_field=False,
        *args,
        **kwargs
    ):
        super(PolymorphicField, self).__init__(*args, **kwargs)
        self.type_map = type_map
        self.type_field = type_field
        self.keep_type_field = keep_type_field

    def clean(self, value):
        clean = super(PolymorphicField, self).clean(value)
        field_type = clean.get(self.type_field)
        if field_type not in self.type_map:
            raise ValidationError(
                '{} must be one of {}'.format(
                    self.type_field, ','.join(self.type_map.keys())
                )
            )

        return self.type_map[field_type].clean(
            {
                k: v
                for k, v in value.items()
                if self.keep_type_field or k != self.type_field
            }
        )


class UUID(String):
    """Schema field for UUIDs.

    It handles deserialization from a string to a Python UUID object
    and serialization from a Python UUID object to a string.
    """

    blank_value = None

    def clean(self, value):
        value = super(UUID, self).clean(value)
        try:
            return PythonUUID(value)
        except ValueError:
            raise ValidationError('Not a UUID.')

    def serialize(self, value):
        return str(value)


class CleanDict(Dict):
    """A dictionary in which both keys and values are validated with separate schema fields."""

    def __init__(self, key_schema, value_schema, max_length=None, **kwargs):
        super(CleanDict, self).__init__(**kwargs)
        self.key_schema = key_schema
        self.value_schema = value_schema
        self.max_length = max_length

    def clean(self, value):
        value = super(CleanDict, self).clean(value)

        if self.max_length and len(value) > self.max_length:
            raise ValidationError('Dict is too long.')

        errors = {}
        data = {}
        for key, value in value.items():
            try:
                cleaned_key = self.key_schema.clean(key)
            except ValidationError as e:
                errors[key] = e.args and e.args[0]
            else:
                try:
                    cleaned_value = self.value_schema.clean(value)
                except ValidationError as e:
                    errors[key] = e.args and e.args[0]
                else:
                    data[cleaned_key] = cleaned_value

        if errors:
            raise ValidationError({'errors': errors})

        return data

    def serialize(self, value):
        # Serialize all falsy values as an empty dict.
        if not value:
            return {}
        return {
            self.key_schema.serialize(key): self.value_schema.serialize(value)
            for key, value in value.items()
        }


class EmbeddedFactory(Embedded):
    """Schema field for arbitrary embedded object.

    It generates the object using provided factory function.
    Kwargs for the factory function is the input dict, validated
    validated with schema_class (from Embedded field).
    """

    def __init__(self, factory, *args, **kwargs):
        self.factory = factory
        super(EmbeddedFactory, self).__init__(*args, **kwargs)

    def clean(self, value):
        """Clean the provided dict of values and then return an
        an object created using a factory.
        """
        value = super(EmbeddedFactory, self).clean(value)
        return self.factory(**value)


class LazyField(Field):
    """A field which is instantiated later.

    Useful for resolving circular dependencies in code.
    """

    def __init__(self, fn, *args, **kwargs):
        self.fn = fn
        self.args = args
        self.kwargs = kwargs
        self.real_field = None

    def get_real_field(self):
        if self.real_field is None:
            self.real_field = self.fn(*self.args, **self.kwargs)
            assert self.real_field
        return self.real_field

    def __getattr__(self, item):
        return getattr(self.get_real_field(), item)

    def has_value(self, value):
        return self.get_real_field().has_value(value)

    def clean(self, value):
        return self.get_real_field().clean(value)

    def serialize(self, value):
        return self.get_real_field().serialize(value)<|MERGE_RESOLUTION|>--- conflicted
+++ resolved
@@ -190,19 +190,6 @@
     regex = "^([\\+-]?\\d{4}(?!\\d{2}\\b))((-?)((0[1-9]|1[0-2])(\\3([12]\\d|0[1-9]|3[01]))?|W([0-4]\\d|5[0-2])(-?[1-7])?|(00[1-9]|0[1-9]\\d|[12]\\d{2}|3([0-5]\\d|6[1-6])))([T\\s]((([01]\\d|2[0-3])((:?)[0-5]\\d)?|24\\:?00)([\\.,]\\d+(?!:))?)?(\\17[0-5]\\d([\\.,]\\d+)?)?([zZ]|([\\+-])([01]\\d|2[0-3]):?([0-5]\\d)?)?)?)?$"
     regex_message = 'Invalid ISO 8601 datetime.'
     blank_value = None
-<<<<<<< HEAD
-    no_time_as_date: bool
-
-    def __init__(self, *args, no_time_as_date: bool = False, **kwargs):
-        """
-        param no_time_as_date: bool 
-        set no_time_as_date = True if you want to return as date type when there is no time
-        this is added to switch to be compatible with the older behaviour after the fix
-        "DateTime should always return a datetime.datetime #45" applied
-        """
-        self.min_date = kwargs.pop('min_date', None)
-        self.no_time_as_date = no_time_as_date
-=======
     _force_datetime: bool
 
     def __init__(self, *args, force_datetime: bool = False, **kwargs):
@@ -213,7 +200,6 @@
         """
         self.min_date = kwargs.pop('min_date', None)
         self._force_datetime = force_datetime
->>>>>>> 55deded0
         super(DateTime, self).__init__(*args, **kwargs)
 
     def clean(self, value):
@@ -238,12 +224,7 @@
                 )
                 raise ValidationError(err_msg)
 
-<<<<<<< HEAD
-        # added to resolve issue #45 DateTime should always return a datetime.datetime
-        if not self.no_time_as_date:
-=======
         if self._force_datetime:  # don't convert to a date
->>>>>>> 55deded0
             return dt
 
         time_group = match.groups()[11]
